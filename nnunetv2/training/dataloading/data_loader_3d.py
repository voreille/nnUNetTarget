--- conflicted
+++ resolved
@@ -66,17 +66,12 @@
                         images.append(tmp['image'])
                         segs.append(tmp['segmentation'])
                     data_all = torch.stack(images)
-<<<<<<< HEAD
-                    seg_all = [torch.stack([s[i] for s in segs]) for i in range(len(segs[0]))]
-                    del segs, images
-=======
                     if isinstance(segs[0], list):
                         seg_all = [torch.stack([s[i] for s in segs]) for i in range(len(segs[0]))]
                     else:
                         seg_all = torch.stack(segs)
                     del segs, images
 
->>>>>>> 2eaa3713
             return {'data': data_all, 'target': seg_all, 'keys': selected_keys}
 
         return {'data': data_all, 'target': seg_all, 'keys': selected_keys}
